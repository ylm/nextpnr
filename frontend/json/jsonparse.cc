/*
 *  nextpnr -- Next Generation Place and Route
 *
 *  Copyright (C) 2018  SymbioticEDA
 *
 *  jsonparse.cc -- liberally copied from the yosys file of the same name by
 *
 *  Copyright (C) 2012  Clifford Wolf <clifford@clifford.at>
 *
 *  Permission to use, copy, modify, and/or distribute this software for any
 *  purpose with or without fee is hereby granted, provided that the above
 *  copyright notice and this permission notice appear in all copies.
 *
 *  THE SOFTWARE IS PROVIDED "AS IS" AND THE AUTHOR DISCLAIMS ALL WARRANTIES
 *  WITH REGARD TO THIS SOFTWARE INCLUDING ALL IMPLIED WARRANTIES OF
 *  MERCHANTABILITY AND FITNESS. IN NO EVENT SHALL THE AUTHOR BE LIABLE FOR
 *  ANY SPECIAL, DIRECT, INDIRECT, OR CONSEQUENTIAL DAMAGES OR ANY DAMAGES
 *  WHATSOEVER RESULTING FROM LOSS OF USE, DATA OR PROFITS, WHETHER IN AN
 *  ACTION OF CONTRACT, NEGLIGENCE OR OTHER TORTIOUS ACTION, ARISING OUT OF
 *  OR IN CONNECTION WITH THE USE OR PERFORMANCE OF THIS SOFTWARE.
 *
 */

#include "jsonparse.h"
#include <assert.h>
#include <fstream>
#include <iostream>
#include <log.h>
#include <string>
#include "chip.h"
#include "design.h"

extern bool check_all_nets_driven(Design *design);

namespace JsonParser {

const bool json_debug = false;

typedef std::string string;

template <typename T> int GetSize(const T &obj) { return obj.size(); }

struct JsonNode
{
    char type; // S=String, N=Number, A=Array, D=Dict
    string data_string;
    int data_number;
    vector<JsonNode *> data_array;
    dict<string, JsonNode *> data_dict;
    vector<string> data_dict_keys;

    JsonNode(std::istream &f)
    {
        type = 0;
        data_number = 0;

        while (1) {
            int ch = f.get();

            if (ch == EOF)
                log_error("Unexpected EOF in JSON file.\n");

            if (ch == ' ' || ch == '\t' || ch == '\r' || ch == '\n')
                continue;

            if (ch == '\"') {
                type = 'S';

                while (1) {
                    ch = f.get();

                    if (ch == EOF)
                        log_error("Unexpected EOF "
                                  "in JSON string.\n");

                    if (ch == '\"')
                        break;

                    if (ch == '\\') {
                        int ch = f.get();

                        if (ch == EOF)
                            log_error("Unexpected EOF "
                                      "in JSON string.\n");
                    }

                    data_string += ch;
                }

                break;
            }

            if ('0' <= ch && ch <= '9') {
                type = 'N';
                data_number = ch - '0';
                data_string += ch;

                while (1) {
                    ch = f.get();

                    if (ch == EOF)
                        break;

                    if (ch == '.')
                        goto parse_real;

                    if (ch < '0' || '9' < ch) {
                        f.unget();
                        break;
                    }

                    data_number = data_number * 10 + (ch - '0');
                    data_string += ch;
                }

                data_string = "";
                break;

            parse_real:
                type = 'S';
                data_number = 0;
                data_string += ch;

                while (1) {
                    ch = f.get();

                    if (ch == EOF)
                        break;

                    if (ch < '0' || '9' < ch) {
                        f.unget();
                        break;
                    }

                    data_string += ch;
                }

                break;
            }

            if (ch == '[') {
                type = 'A';

                while (1) {
                    ch = f.get();

                    if (ch == EOF)
                        log_error("Unexpected EOF "
                                  "in JSON file.\n");

                    if (ch == ' ' || ch == '\t' || ch == '\r' || ch == '\n' ||
                        ch == ',')
                        continue;

                    if (ch == ']')
                        break;

                    f.unget();
                    data_array.push_back(new JsonNode(f));
                }

                break;
            }

            if (ch == '{') {
                type = 'D';

                while (1) {
                    ch = f.get();

                    if (ch == EOF)
                        log_error("Unexpected EOF "
                                  "in JSON file.\n");

                    if (ch == ' ' || ch == '\t' || ch == '\r' || ch == '\n' ||
                        ch == ',')
                        continue;

                    if (ch == '}')
                        break;

                    f.unget();
                    JsonNode key(f);

                    while (1) {
                        ch = f.get();

                        if (ch == EOF)
                            log_error("Unexpected EOF "
                                      "in JSON file.\n");

                        if (ch == ' ' || ch == '\t' || ch == '\r' ||
                            ch == '\n' || ch == ':')
                            continue;

                        f.unget();
                        break;
                    }

                    JsonNode *value = new JsonNode(f);

                    if (key.type != 'S')
                        log_error("Unexpected "
                                  "non-string key "
                                  "in JSON dict.\n");

                    data_dict[key.data_string] = value;
                    data_dict_keys.push_back(key.data_string);
                }

                break;
            }

            log_error("Unexpected character in JSON file: '%c'\n", ch);
        }
    }

    ~JsonNode()
    {
        for (auto it : data_array)
            delete it;
        for (auto &it : data_dict)
            delete it.second;
    }
};

NetInfo *ground_net(NetInfo *net)
{
    CellInfo *cell = new CellInfo;
    PortInfo port_info;
    PortRef port_ref;

    cell->name = string(net->name + ".GND");
    cell->type = string("GND");

    port_info.name = cell->name + "[]";
    port_info.net = net;
    port_info.type = PORT_OUT;

    port_ref.cell = cell;
    port_ref.port = port_info.name;

    net->driver = port_ref;

    cell->ports[port_info.name] = port_info;

    return net;
}

NetInfo *vcc_net(NetInfo *net)
{
    CellInfo *cell = new CellInfo;
    PortInfo port_info;
    PortRef port_ref;

    cell->name = string(net->name + ".VCC");
    cell->type = string("VCC");

    port_info.name = cell->name + "[]";
    port_info.net = net;
    port_info.type = PORT_OUT;

    port_ref.cell = cell;
    port_ref.port = port_info.name;

    net->driver = port_ref;

    cell->ports[port_info.name] = port_info;

    return net;
}

NetInfo *floating_net(NetInfo *net)
{
    PortInfo port_info;
    PortRef port_ref;

    port_info.name = net->name + ".floating";
    port_info.net = net;
    port_info.type = PORT_OUT;

    port_ref.cell = NULL;
    port_ref.port = port_info.name;

    net->driver = port_ref;

    return net;
}

//
// is_blackbox
//
// Checks the JsonNode for an attributes dictionary, with a "blackbox" entry.
// An item is deemed to be a blackbox if this entry exists and if its
// value is not zero.  If the item is a black box, this routine will return
// true, false otherwise
bool is_blackbox(JsonNode *node)
{
    JsonNode *attr_node, *bbox_node;

    if (node->data_dict.count("attributes") == 0)
        return false;
    attr_node = node->data_dict.at("attributes");
    if (attr_node == NULL)
        return false;
    if (attr_node->type != 'D')
        return false;
    if (GetSize(attr_node->data_dict) == 0)
        return false;
    if (attr_node->data_dict.count("blackbox") == 0)
        return false;
    bbox_node = attr_node->data_dict.at("blackbox");
    if (bbox_node == NULL)
        return false;
    if (bbox_node->type != 'N')
        log_error("JSON module blackbox is not a number\n");
    if (bbox_node->data_number == 0)
        return false;
    return true;
}

<<<<<<< HEAD
void json_import_cell_attributes(Design *design, string &modname,
                                 CellInfo *cell, JsonNode *param_node,
                                 int param_id)
{
    //
    JsonNode *param;
    IdString pId;
    //
    param = param_node->data_dict.at(param_node->data_dict_keys[param_id]);

    pId = param_node->data_dict_keys[param_id];
    if (param->type == 'N') {
        cell->params[pId] = std::to_string(param_node->data_number);
        ;
    } else if (param->type == 'S')
        cell->params[pId] = param->data_string;
    else
        log_error(
                "JSON parameter type of \"%s\' of cell \'%s\' not supported\n",
                pId.c_str(), cell->name.c_str());

    if (json_debug)
        log_info("    Added parameter \'%s\'=%s to cell \'%s\' "
                 "of module \'%s\'\n",
                 pId.c_str(), cell->params[pId].c_str(), cell->name.c_str(),
                 modname.c_str());
=======
void	json_import_cell_attributes(Design *design, string &modname,
		CellInfo *cell, JsonNode *param_node, int param_id) {
	//
	JsonNode	*param;
	IdString	pId;
	//
	param = param_node->data_dict.at(
		param_node->data_dict_keys[param_id]);

	pId = param_node->data_dict_keys[param_id];
	if (param->type == 'N') {
		cell->params[pId] = std::to_string(param->data_number);;
	} else if (param->type == 'S')
		cell->params[pId] = param->data_string;
	else
		log_error("JSON parameter type of \"%s\' of cell \'%s\' not supported\n",
			pId.c_str(),
			cell->name.c_str());

	if (json_debug) log_info("    Added parameter \'%s\'=%s to cell \'%s\' "
				"of module \'%s\'\n",
			pId.c_str(), cell->params[pId].c_str(),
			cell->name.c_str(), modname.c_str());
>>>>>>> e7ff22ce
}

void json_import_cell_ports(Design *design, string &modname, CellInfo *cell,
                            string &port_name, JsonNode *dir_node,
                            JsonNode *wire_group_node)
{
    // Examine and connect a single port of the given cell to its nets,
    // generating them as necessary

    assert(dir_node);

    if (json_debug)
        log_info("    Examining port %s, node %s\n", port_name.c_str(),
                 cell->name.c_str());

    if (!wire_group_node)
        log_error("JSON no connection match "
                  "for port_direction \'%s\' of node \'%s\' "
                  "in module \'%s\'\n",
                  port_name.c_str(), cell->name.c_str(), modname.c_str());

    assert(wire_group_node);

    assert(dir_node->type == 'S');
    assert(wire_group_node->type == 'A');

    PortInfo port_info;

    port_info.name = port_name;
    if (dir_node->data_string.compare("input") == 0)
        port_info.type = PORT_IN;
    else if (dir_node->data_string.compare("output") == 0)
        port_info.type = PORT_OUT;
    else if (dir_node->data_string.compare("inout") == 0)
        port_info.type = PORT_INOUT;
    else
        log_error("JSON unknown port direction \'%s\' in node \'%s\' "
                  "of module \'%s\'\n",
                  dir_node->data_string.c_str(), cell->name.c_str(),
                  modname.c_str());
    //
    // Find an update, or create a net to connect
    // to this port.
    //
    NetInfo *this_net;
    bool is_bus;

    //
    // If this port references a bus, then there will be multiple nets
    // connected to it, all specified as part of an array.
    //
    is_bus = (wire_group_node->data_array.size() > 1);

    // Now loop through all of the connections to this port.
    if (wire_group_node->data_array.size() == 0) {
        //
        // There is/are no connections to this port.
        //
        // Create the port, but leave the net NULL
        PortInfo this_port;

        //
        this_port.name = port_info.name;
        this_port.type = port_info.type;
        this_port.net = NULL;

        cell->ports[this_port.name] = this_port;

        if (json_debug)
            log_info("      Port \'%s\' has no connection in \'%s\'\n",
                     this_port.name.c_str(), cell->name.c_str());

    } else
        for (int index = 0; index < wire_group_node->data_array.size();
             index++) {
            //
            JsonNode *wire_node;
            PortInfo this_port;
            PortRef port_ref;
            bool const_input = false;
            IdString net_id;
            //
            wire_node = wire_group_node->data_array[index];
            port_ref.cell = cell;

            //
            // Pick a name for this port
            if (is_bus)
                this_port.name =
                        port_info.name + '[' + std::to_string(index) + ']';
            else
                this_port.name = port_info.name;
            this_port.type = port_info.type;

            port_ref.port = this_port.name;

            if (wire_node->type == 'N') {
                int net_num;

                // A simple net, specified by a number
                net_num = wire_node->data_number;
                net_id = std::to_string(net_num);
                if (design->nets.count(net_id) == 0) {
                    // The net doesn't exist in the design (yet)
                    // Create in now

                    if (json_debug)
                        log_info("      Generating a new net, \'%d\'\n",
                                 net_num);

                    this_net = new NetInfo;
                    this_net->name = net_id;
                    this_net->driver.cell = NULL;
                    this_net->driver.port = "";
                    design->nets[net_id] = this_net;
                } else {
                    //
                    // The net already exists within the design.
                    // We'll connect to it
                    //
                    this_net = design->nets[net_id];
                    if (json_debug)
                        log_info("      Reusing net \'%s\', id \'%s\', "
                                 "with driver \'%s\'\n",
                                 this_net->name.c_str(), net_id.c_str(),
                                 (this_net->driver.cell != NULL)
                                         ? this_net->driver.port.c_str()
                                         : "NULL");
                }

            } else if (wire_node->type == 'S') {
                // Strings are only used to drive wires for the fixed
                // values "0", "1", and "x".  Handle those constant
                // values here.
                //
                // Constants always get their own new net
                this_net = new NetInfo;
                this_net->name = net_id;
                const_input = (this_port.type == PORT_IN);

                if (wire_node->data_string.compare(string("0")) == 0) {

                    if (json_debug)
                        log_info("      Generating a constant "
                                 "zero net\n");
                    this_net = ground_net(this_net);

                } else if (wire_node->data_string.compare(string("1")) == 0) {

                    if (json_debug)
                        log_info("      Generating a constant "
                                 "one  net\n");
                    this_net = vcc_net(this_net);

                } else if (wire_node->data_string.compare(string("x")) == 0) {

                    this_net = floating_net(this_net);
                    log_warning("      Floating wire node value, "
                                "\'%s\' of port \'%s\' "
                                "in cell \'%s\' of module \'%s\'\n",
                                wire_node->data_string.c_str(),
                                port_name.c_str(), cell->name.c_str(),
                                modname.c_str());

                } else
                    log_error("      Unknown fixed type wire node "
                              "value, \'%s\'\n",
                              wire_node->data_string.c_str());
            }

            if (json_debug)
                log_info("    Inserting port \'%s\' into cell \'%s\'\n",
                         this_port.name.c_str(), cell->name.c_str());

            this_port.net = this_net;

            cell->ports[this_port.name] = this_port;

            if (this_port.type == PORT_OUT) {
                assert(this_net->driver.cell == NULL);
                this_net->driver = port_ref;
            } else
                this_net->users.push_back(port_ref);

            if (design->nets.count(this_net->name) == 0)
                design->nets[this_net->name] = this_net;
        }
}

void json_import_cell(Design *design, string modname, JsonNode *cell_node,
                      string cell_name)
{
    JsonNode *cell_type, *param_node;

    cell_type = cell_node->data_dict.at("type");
    if (cell_type == NULL)
        return;

    CellInfo *cell = new CellInfo;

    cell->name = cell_name;
    assert(cell_type->type == 'S');
    cell->type = cell_type->data_string;
    // No BEL assignment here/yet

    if (json_debug)
        log_info("  Processing %s $ %s\n", modname.c_str(), cell->name.c_str());

    param_node = cell_node->data_dict.at("parameters");
    if (param_node->type != 'D')
        log_error("JSON parameter list of \'%s\' is not a data dictionary\n",
                  cell->name.c_str());

    //
    // Loop through all parameters, adding them into the
    // design to annotate the cell
    //
    for (int paramid = 0; paramid < GetSize(param_node->data_dict_keys);
         paramid++) {

        json_import_cell_attributes(design, modname, cell, param_node, paramid);
    }

    //
    // Now connect the ports of this module.  The ports are defined by
    // both the port directions node as well as the connections node.
    // Both should contain dictionaries having the same keys.
    //

    JsonNode *pdir_node = NULL;
    if (cell_node->data_dict.count("port_directions") > 0) {

        pdir_node = cell_node->data_dict.at("port_directions");
        if (pdir_node->type != 'D')
            log_error("JSON port_directions node of \'%s\' "
                      "in module \'%s\' is not a "
                      "dictionary\n",
                      cell->name.c_str(), modname.c_str());

    } else if (cell_node->data_dict.count("ports") > 0) {
        pdir_node = cell_node->data_dict.at("ports");
        if (pdir_node->type != 'D')
            log_error("JSON ports node of \'%s\' "
                      "in module \'%s\' is not a "
                      "dictionary\n",
                      cell->name.c_str(), modname.c_str());
    }

    JsonNode *connections = cell_node->data_dict.at("connections");
    if (connections->type != 'D')
        log_error("JSON connections node of \'%s\' "
                  "in module \'%s\' is not a "
                  "dictionary\n",
                  cell->name.c_str(), modname.c_str());

    if (GetSize(pdir_node->data_dict_keys) !=
        GetSize(connections->data_dict_keys))
        log_error("JSON number of connections doesnt "
                  "match number of ports in node \'%s\' "
                  "of module \'%s\'\n",
                  cell->name.c_str(), modname.c_str());

    //
    // Loop through all of the ports of this logic element
    //
    for (int portid = 0; portid < GetSize(pdir_node->data_dict_keys);
         portid++) {
        //
        string port_name;
        JsonNode *dir_node, *wire_group_node;
        //

        port_name = pdir_node->data_dict_keys[portid];
        dir_node = pdir_node->data_dict.at(port_name);
        wire_group_node = connections->data_dict.at(port_name);

        json_import_cell_ports(design, modname, cell, port_name, dir_node,
                               wire_group_node);
    }

    design->cells[cell->name] = cell;
    // check_all_nets_driven(design);
}

void json_import(Design *design, string modname, JsonNode *node)
{
    if (is_blackbox(node))
        return;

    log_info("Importing module %s\n", modname.c_str());

    if (node->data_dict.count("cells")) {
        JsonNode *cell_parent = node->data_dict.at("cells");
        //
        //
        // Loop through all of the logic elements in a flattened design
        //
        //
        for (int cellid = 0; cellid < GetSize(cell_parent->data_dict_keys);
             cellid++) {
            JsonNode *cell_type, *here, *param_node;

            here = cell_parent->data_dict.at(
                    cell_parent->data_dict_keys[cellid]);
            json_import_cell(design, modname, here,
                             cell_parent->data_dict_keys[cellid]);
        }
    }

    check_all_nets_driven(design);
}

struct JsonFrontend
{
    // JsonFrontend() : Frontend("json", "read JSON file") { }
    JsonFrontend(void) {}
    virtual void help() {}
    virtual void execute(std::istream *&f, std::string &filename,
                         Design *design)
    {
        // log_header(design, "Executing JSON frontend.\n");

        JsonNode root(*f);

        if (root.type != 'D')
            log_error("JSON root node is not a dictionary.\n");

        if (root.data_dict.count("modules") != 0) {
            JsonNode *modules = root.data_dict.at("modules");

            if (modules->type != 'D')
                log_error("JSON modules node is not a dictionary.\n");

            for (auto &it : modules->data_dict)
                json_import(design, it.first, it.second);
        }
    }
}; // JsonFrontend;

}; // End Namespace JsonParser

void parse_json_file(std::istream *&f, std::string &filename, Design *design)
{
    auto *parser = new JsonParser::JsonFrontend();
    parser->execute(f, filename, design);
}<|MERGE_RESOLUTION|>--- conflicted
+++ resolved
@@ -319,7 +319,6 @@
     return true;
 }
 
-<<<<<<< HEAD
 void json_import_cell_attributes(Design *design, string &modname,
                                  CellInfo *cell, JsonNode *param_node,
                                  int param_id)
@@ -332,8 +331,7 @@
 
     pId = param_node->data_dict_keys[param_id];
     if (param->type == 'N') {
-        cell->params[pId] = std::to_string(param_node->data_number);
-        ;
+        cell->params[pId] = std::to_string(param->data_number);
     } else if (param->type == 'S')
         cell->params[pId] = param->data_string;
     else
@@ -346,31 +344,6 @@
                  "of module \'%s\'\n",
                  pId.c_str(), cell->params[pId].c_str(), cell->name.c_str(),
                  modname.c_str());
-=======
-void	json_import_cell_attributes(Design *design, string &modname,
-		CellInfo *cell, JsonNode *param_node, int param_id) {
-	//
-	JsonNode	*param;
-	IdString	pId;
-	//
-	param = param_node->data_dict.at(
-		param_node->data_dict_keys[param_id]);
-
-	pId = param_node->data_dict_keys[param_id];
-	if (param->type == 'N') {
-		cell->params[pId] = std::to_string(param->data_number);;
-	} else if (param->type == 'S')
-		cell->params[pId] = param->data_string;
-	else
-		log_error("JSON parameter type of \"%s\' of cell \'%s\' not supported\n",
-			pId.c_str(),
-			cell->name.c_str());
-
-	if (json_debug) log_info("    Added parameter \'%s\'=%s to cell \'%s\' "
-				"of module \'%s\'\n",
-			pId.c_str(), cell->params[pId].c_str(),
-			cell->name.c_str(), modname.c_str());
->>>>>>> e7ff22ce
 }
 
 void json_import_cell_ports(Design *design, string &modname, CellInfo *cell,
