/*
 *  nextpnr -- Next Generation Place and Route
 *
 *  Copyright (C) 2018  Clifford Wolf <clifford@symbioticeda.com>
 *
 *  Permission to use, copy, modify, and/or distribute this software for any
 *  purpose with or without fee is hereby granted, provided that the above
 *  copyright notice and this permission notice appear in all copies.
 *
 *  THE SOFTWARE IS PROVIDED "AS IS" AND THE AUTHOR DISCLAIMS ALL WARRANTIES
 *  WITH REGARD TO THIS SOFTWARE INCLUDING ALL IMPLIED WARRANTIES OF
 *  MERCHANTABILITY AND FITNESS. IN NO EVENT SHALL THE AUTHOR BE LIABLE FOR
 *  ANY SPECIAL, DIRECT, INDIRECT, OR CONSEQUENTIAL DAMAGES OR ANY DAMAGES
 *  WHATSOEVER RESULTING FROM LOSS OF USE, DATA OR PROFITS, WHETHER IN AN
 *  ACTION OF CONTRACT, NEGLIGENCE OR OTHER TORTIOUS ACTION, ARISING OUT OF
 *  OR IN CONNECTION WITH THE USE OR PERFORMANCE OF THIS SOFTWARE.
 *
 */

#include <cmath>
#include <queue>

#include "log.h"
#include "router1.h"
#include "timing.h"

namespace {

USING_NEXTPNR_NAMESPACE

struct arc_key
{
    NetInfo *net_info;
    int user_idx;

    bool operator==(const arc_key &other) const {
        return (net_info == other.net_info) && (user_idx == other.user_idx);
    }

    struct Hash
    {
        std::size_t operator()(const arc_key &arg) const noexcept
        {
            std::size_t seed = std::hash<NetInfo*>()(arg.net_info);
            seed ^= std::hash<int>()(arg.user_idx) + 0x9e3779b9 + (seed << 6) + (seed >> 2);
            return seed;
        }
    };
};

struct arc_entry
{
    arc_key arc;
    delay_t pri;

    struct Greater
    {
        bool operator()(const arc_entry &lhs, const arc_entry &rhs) const noexcept
        {
            return lhs.pri > rhs.pri;
        }
    };
};

struct QueuedWire
{
    WireId wire;
    PipId pip;

<<<<<<< HEAD
    delay_t delay = 0, penalty = 0, togo = 0;
=======
    delay_t delay = 0, penalty = 0, bonus = 0, togo = 0;
>>>>>>> c780ce58
    int randtag = 0;

    struct Greater
    {
        bool operator()(const QueuedWire &lhs, const QueuedWire &rhs) const noexcept
        {
            delay_t l = lhs.delay + lhs.penalty + lhs.togo;
            delay_t r = rhs.delay + rhs.penalty + rhs.togo;
<<<<<<< HEAD
=======
            NPNR_ASSERT(l >= 0);
            NPNR_ASSERT(r >= 0);
            l -= lhs.bonus;
            r -= rhs.bonus;
>>>>>>> c780ce58
            return l == r ? lhs.randtag > rhs.randtag : l > r;
        }
    };
};

struct Router1
{
    Context *ctx;
    const Router1Cfg &cfg;

    std::priority_queue<arc_entry, std::vector<arc_entry>, arc_entry::Greater> arc_queue;
    std::unordered_map<WireId, std::unordered_set<arc_key, arc_key::Hash>> wire_to_arc;
    std::unordered_set<arc_key, arc_key::Hash> queued_arcs;

    std::unordered_map<WireId, QueuedWire> visited;
<<<<<<< HEAD
    int visitCnt = 0, revisitCnt = 0, overtimeRevisitCnt = 0;
    bool routedOkay = false;
    delay_t maxDelay = 0.0;
    WireId failedDest;

    void route(const std::unordered_map<WireId, delay_t> &src_wires, WireId dst_wire, delay_t max_delay)
    {
        std::priority_queue<QueuedWire, std::vector<QueuedWire>, QueuedWire::Greater> queue;

        visited.clear();

        for (auto &it : src_wires) {
            QueuedWire qw;
            qw.wire = it.first;
            qw.pip = PipId();
            qw.delay = it.second;
            qw.penalty = -(it.second / 16);
            if (cfg.useEstimate)
                qw.togo = ctx->estimateDelay(qw.wire, dst_wire);
            qw.randtag = ctx->rng();

            queue.push(qw);
            visited[qw.wire] = qw;
        }

        int thisVisitCnt = 0;
        int thisVisitCntLimit = 0;

        while (!queue.empty() && (thisVisitCntLimit == 0 || thisVisitCnt < thisVisitCntLimit)) {
            QueuedWire qw = queue.top();
            queue.pop();

            if (thisVisitCntLimit == 0 && visited.count(dst_wire))
                thisVisitCntLimit = (thisVisitCnt * 3) / 2;

            for (auto pip : ctx->getPipsDownhill(qw.wire)) {
                delay_t next_delay = qw.delay + ctx->getPipDelay(pip).maxDelay();
                delay_t next_penalty = qw.penalty;
                WireId next_wire = ctx->getPipDstWire(pip);
                bool foundRipupNet = false;
                thisVisitCnt++;

                next_delay += ctx->getWireDelay(next_wire).maxDelay();

                if (max_delay > 0 && next_delay > max_delay)
                    continue;

                if (!ctx->checkWireAvail(next_wire)) {
                    if (!ripup)
                        continue;
                    NetInfo *ripupWireNet = ctx->getConflictingWireNet(next_wire);
                    if (ripupWireNet == nullptr || ripupWireNet->name == net_name)
                        continue;

                    auto it1 = scores.wireScores.find(next_wire);
                    if (it1 != scores.wireScores.end())
                        next_penalty += (it1->second * ripup_penalty) / 8;

                    auto it2 = scores.netWireScores.find(std::make_pair(ripupWireNet->name, next_wire));
                    if (it2 != scores.netWireScores.end())
                        next_penalty += it2->second * ripup_penalty;
=======
    std::priority_queue<QueuedWire, std::vector<QueuedWire>, QueuedWire::Greater> queue;

    std::unordered_map<WireId, int> wireScores;
    std::unordered_map<PipId, int> pipScores;

    int arcs_with_ripup = 0;
    int arcs_without_ripup = 0;
    bool ripup_flag;
>>>>>>> c780ce58

    Router1(Context *ctx, const Router1Cfg &cfg) : ctx(ctx), cfg(cfg) { }

<<<<<<< HEAD
                    auto it1 = scores.pipScores.find(pip);
                    if (it1 != scores.pipScores.end())
                        next_penalty += (it1->second * ripup_penalty) / 8;

                    auto it2 = scores.netPipScores.find(std::make_pair(ripupPipNet->name, pip));
                    if (it2 != scores.netPipScores.end())
                        next_penalty += it2->second * ripup_penalty;
=======
    void arc_queue_insert(const arc_key &arc, WireId src_wire, WireId dst_wire)
    {
        if (queued_arcs.count(arc))
            return;

        delay_t pri = ctx->estimateDelay(src_wire, dst_wire) - arc.net_info->users[arc.user_idx].budget;
>>>>>>> c780ce58

        arc_entry entry;
        entry.arc = arc;
        entry.pri = pri;

<<<<<<< HEAD
                if (foundRipupNet)
                    next_penalty += ripup_penalty;

                NPNR_ASSERT(next_delay >= 0);
                NPNR_ASSERT(next_delay + next_penalty >= 0);

                auto it = visited.find(next_wire);
                if (it != visited.end()) {
                    if (it->second.delay + it->second.penalty <= next_delay + next_penalty + ctx->getDelayEpsilon())
                        continue;
#if 0 // FIXME
                    if (ctx->debug)
                        log("Found better route to %s. Old vs new delay estimate: %.3f %.3f\n",
                            ctx->getWireName(next_wire).c_str(),
                            ctx->getDelayNS(visited.at(next_wire).delay),
                            ctx->getDelayNS(next_delay));
#endif
                    if (thisVisitCntLimit == 0)
                        revisitCnt++;
                    else
                        overtimeRevisitCnt++;
                }

                QueuedWire next_qw;
                next_qw.wire = next_wire;
                next_qw.pip = pip;
                next_qw.delay = next_delay;
                next_qw.penalty = next_penalty;
                if (cfg.useEstimate)
                    next_qw.togo = ctx->estimateDelay(next_wire, dst_wire);
                next_qw.randtag = ctx->rng();
=======
        arc_queue.push(entry);
        queued_arcs.insert(arc);
    }

    void arc_queue_insert(const arc_key &arc)
    {
        NetInfo *net_info = arc.net_info;
        int user_idx = arc.user_idx;

        auto src_wire = ctx->getNetinfoSourceWire(net_info);
        auto dst_wire = ctx->getNetinfoSinkWire(net_info, net_info->users[user_idx]);

        arc_queue_insert(arc, src_wire, dst_wire);
    }
>>>>>>> c780ce58

    void ripup_net(NetInfo *net)
    {
        if (ctx->debug)
            log("    ripup net %s\n", net->name.c_str(ctx));

        auto net_wires_copy = net->wires;
        for (auto &it : net_wires_copy) {
            if (it.second.pip == PipId())
                ripup_wire(it.first);
            else
                ripup_pip(it.second.pip);
        }

        ripup_flag = true;
    }

    void ripup_wire(WireId wire)
    {
<<<<<<< HEAD
        std::unordered_map<WireId, delay_t> src_wires;
        src_wires[src_wire] = ctx->getWireDelay(src_wire).maxDelay();
        route(src_wires, dst_wire, 0);
        routedOkay = visited.count(dst_wire);

        if (ctx->debug) {
            log("Route (from destination to source):\n");

            WireId cursor = dst_wire;
=======
        if (ctx->debug)
            log("    ripup wire %s\n", ctx->getWireName(wire).c_str(ctx));
>>>>>>> c780ce58

        wireScores[wire]++;

        if (ctx->getBoundWireNet(wire)) {
            for (auto &it : wire_to_arc[wire])
                arc_queue_insert(it);
            wire_to_arc[wire].clear();
            ctx->unbindWire(wire);
        }

        NetInfo *net = ctx->getConflictingWireNet(wire);
        if (net != nullptr) {
            wireScores[wire] += net->wires.size();
            ripup_net(net);
        }

        ripup_flag = true;
    }

    void ripup_pip(PipId pip)
    {
        if (ctx->debug)
            log("    ripup pip %s\n", ctx->getPipName(pip).c_str(ctx));

        WireId wire = ctx->getPipDstWire(pip);
        wireScores[wire]++;
        pipScores[pip]++;

        if (ctx->getBoundPipNet(pip)) {
            for (auto &it : wire_to_arc[wire])
                arc_queue_insert(it);
            wire_to_arc[wire].clear();
            ctx->unbindPip(pip);
        }

        NetInfo *net = ctx->getConflictingPipNet(pip);
        if (net != nullptr) {
            wireScores[wire] += net->wires.size();
            pipScores[pip] += net->wires.size();
            ripup_net(net);
        }

        ripup_flag = true;
    }

    void setup()
    {
        for (auto &net_it : ctx->nets)
        {
            NetInfo *net_info = net_it.second.get();

#ifdef ARCH_ECP5
            // ECP5 global nets currently appear part-unrouted due to arch database limitations
            // Don't touch them in the router
            if (net_info->is_global)
                return;
#endif
            if (net_info->driver.cell == nullptr)
                return;

            auto src_wire = ctx->getNetinfoSourceWire(net_info);

            if (src_wire == WireId())
                log_error("No wire found for port %s on source cell %s.\n", net_info->driver.port.c_str(ctx),
                          net_info->driver.cell->name.c_str(ctx));

            for (int user_idx = 0; user_idx < int(net_info->users.size()); user_idx++) {
                auto dst_wire = ctx->getNetinfoSinkWire(net_info, net_info->users[user_idx]);

                if (dst_wire == WireId())
                    log_error("No wire found for port %s on destination cell %s.\n", net_info->users[user_idx].port.c_str(ctx),
                              net_info->users[user_idx].cell->name.c_str(ctx));

                arc_key arc;
                arc.net_info = net_info;
                arc.user_idx = user_idx;

                WireId cursor = dst_wire;
                wire_to_arc[cursor].insert(arc);

                while (src_wire != cursor) {
                    auto it = net_info->wires.find(cursor);
                    if (it == net_info->wires.end()) {
                        arc_queue_insert(arc, src_wire, dst_wire);
                        break;
                    }

                    NPNR_ASSERT(it->second.pip != PipId());
                    cursor = ctx->getPipSrcWire(it->second.pip);
                    wire_to_arc[cursor].insert(arc);
                }
            }

            std::vector<WireId> unbind_wires;

            for (auto &it : net_info->wires)
                if (it.second.strength < STRENGTH_LOCKED && wire_to_arc.count(it.first) == 0)
                    unbind_wires.push_back(it.first);

            for (auto it : unbind_wires)
                ctx->unbindWire(it);
        }
    }

<<<<<<< HEAD
        for (auto user_idx_it : users_array) {
            int user_idx = user_idx_it.second;

            if (ctx->debug)
                log("  Route to: %s.%s.\n", net_info->users[user_idx].cell->name.c_str(ctx),
                    net_info->users[user_idx].port.c_str(ctx));

            auto dst_wire = ctx->getNetinfoSinkWire(net_info, net_info->users[user_idx]);

            if (dst_wire == WireId())
                log_error("No wire found for port %s on destination cell %s.\n",
                          net_info->users[user_idx].port.c_str(ctx), net_info->users[user_idx].cell->name.c_str(ctx));

            if (ctx->debug) {
                log("    Destination wire: %s\n", ctx->getWireName(dst_wire).c_str(ctx));
                log("    Path delay estimate: %.2f\n", ctx->getDelayNS(ctx->estimateDelay(src_wire, dst_wire)));
            }

            delay_t max_delay = 3 * ctx->estimateDelay(src_wire, dst_wire);
            route(src_wires, dst_wire, max_delay);

            if (visited.count(dst_wire) == 0) {
                if (ctx->debug)
                    log("Failed to route %s -> %s.\n", ctx->getWireName(src_wire).c_str(ctx),
                        ctx->getWireName(dst_wire).c_str(ctx));
                else if (ripup)
                    log_info("Failed to route %s -> %s.\n", ctx->getWireName(src_wire).c_str(ctx),
                             ctx->getWireName(dst_wire).c_str(ctx));
                ripup_net(ctx, net_name);
                failedDest = dst_wire;
                return;
            }

            if (ctx->debug)
                log("    Final path delay: %.3f\n", ctx->getDelayNS(visited[dst_wire].delay));
            maxDelay = fmaxf(maxDelay, visited[dst_wire].delay);

            if (ctx->debug)
                log("    Route (from destination to source):\n");

            WireId cursor = dst_wire;

            while (1) {
                if (ctx->debug)
                    log("    %8.3f %s\n", ctx->getDelayNS(visited[cursor].delay), ctx->getWireName(cursor).c_str(ctx));
=======
    arc_key arc_queue_pop()
    {
        arc_entry entry = arc_queue.top();
        arc_queue.pop();
        queued_arcs.erase(entry.arc);
        return entry.arc;
    }
>>>>>>> c780ce58

    bool route_arc(const arc_key &arc, bool ripup)
    {

        NetInfo *net_info = arc.net_info;
        int user_idx = arc.user_idx;

        auto src_wire = ctx->getNetinfoSourceWire(net_info);
        auto dst_wire = ctx->getNetinfoSinkWire(net_info, net_info->users[user_idx]);
        ripup_flag = false;

        if (ctx->debug) {
            log("Routing arc %d on net %s (%d arcs total):\n", user_idx, net_info->name.c_str(ctx), int(net_info->users.size()));
            log("  source ... %s\n", ctx->getWireName(src_wire).c_str(ctx));
            log("  sink ..... %s\n", ctx->getWireName(dst_wire).c_str(ctx));
        }

        // unbind wires that are currently used exclusively by this arc

        std::vector<WireId> unbind_wires;

        for (auto &wire_it : net_info->wires) {
            auto wire = wire_it.first;
            auto wire_to_arc_it = wire_to_arc.find(wire);
            NPNR_ASSERT(wire_to_arc_it != wire_to_arc.end());

            wire_to_arc_it->second.erase(arc);
            if (wire_to_arc_it->second.empty())
                unbind_wires.push_back(wire);
        }

        for (auto it : unbind_wires)
            ctx->unbindWire(it);

        // reset wire queue

        if (!queue.empty()) {
            std::priority_queue<QueuedWire, std::vector<QueuedWire>, QueuedWire::Greater> new_queue;
            queue.swap(new_queue);
        }
        visited.clear();

        int visitCnt = 0;
        int maxVisitCnt = INT_MAX;
        delay_t best_est = 0;
        delay_t best_score = -1;

        {
            QueuedWire qw;
            qw.wire = src_wire;
            qw.pip = PipId();
            qw.delay = ctx->getWireDelay(qw.wire).maxDelay();
            qw.penalty = 0;
            qw.bonus = 0;
            if (cfg.useEstimate) {
                qw.togo = ctx->estimateDelay(qw.wire, dst_wire);
                best_est = qw.delay + qw.togo;
            }
            qw.randtag = ctx->rng();

            queue.push(qw);
            visited[qw.wire] = qw;
        }

        while (visitCnt++ < maxVisitCnt && !queue.empty())
        {
            QueuedWire qw = queue.top();
            queue.pop();

            for (auto pip : ctx->getPipsDownhill(qw.wire)) {
                delay_t next_delay = qw.delay + ctx->getPipDelay(pip).maxDelay();
                delay_t next_penalty = qw.penalty;
                delay_t next_bonus = qw.bonus;

                WireId next_wire = ctx->getPipDstWire(pip);
                next_delay += ctx->getWireDelay(next_wire).maxDelay();

                if (!ctx->checkWireAvail(next_wire)) {
                    NetInfo *ripupWireNet = ctx->getConflictingWireNet(next_wire);

                    if (ripupWireNet == nullptr)
                        continue;

                    if (ripupWireNet == net_info) {
                        next_bonus += cfg.wireReuseBonus;
                    } else {
                        if (!ripup)
                            continue;

                        auto scores_it = wireScores.find(next_wire);
                        if (scores_it != wireScores.end())
                            next_penalty += scores_it->second * cfg.wireRipupPenalty;
                        else
                            next_penalty += cfg.wireRipupPenalty;
                    }
                }

                if (!ctx->checkPipAvail(pip)) {
                    NetInfo *ripupPipNet = ctx->getConflictingPipNet(pip);

                    if (ripupPipNet == nullptr)
                        continue;

                    if (ripupPipNet == net_info) {
                        next_bonus += cfg.pipReuseBonus;
                    } else {
                        if (!ripup)
                            continue;

                        auto scores_it = pipScores.find(pip);
                        if (scores_it != pipScores.end())
                            next_penalty += scores_it->second * cfg.pipRipupPenalty;
                        else
                            next_penalty += cfg.pipRipupPenalty;
                    }
                }

                delay_t next_score = next_delay + next_penalty;
                NPNR_ASSERT(next_score >= 0);

                if ((best_score >= 0) && (next_score - next_bonus - cfg.estimatePrecision > best_score))
                    continue;

                auto old_visited_it = visited.find(next_wire);
                if (old_visited_it != visited.end()) {
                    delay_t old_delay = old_visited_it->second.delay;
                    delay_t old_score = old_delay + old_visited_it->second.penalty;
                    NPNR_ASSERT(old_score >= 0);

                    if (next_score + ctx->getDelayEpsilon() >= old_score)
                        continue;

                    if (next_delay + ctx->getDelayEpsilon() >= old_delay)
                        continue;

#if 0
                    if (ctx->debug)
                        log("Found better route to %s. Old vs new delay estimate: %.3f (%.3f) %.3f (%.3f)\n",
                            ctx->getWireName(next_wire).c_str(ctx),
                            ctx->getDelayNS(old_score),
                            ctx->getDelayNS(old_visited_it->second.delay),
                            ctx->getDelayNS(next_score),
                            ctx->getDelayNS(next_delay));
#endif
                }

                QueuedWire next_qw;
                next_qw.wire = next_wire;
                next_qw.pip = pip;
                next_qw.delay = next_delay;
                next_qw.penalty = next_penalty;
                next_qw.bonus = next_bonus;
                if (cfg.useEstimate) {
                    next_qw.togo = ctx->estimateDelay(next_wire, dst_wire);
                    delay_t this_est = next_qw.delay + next_qw.togo;
                    if (this_est/2 - cfg.estimatePrecision > best_est)
                        continue;
                    if (best_est > this_est)
                        best_est = this_est;
                }
                next_qw.randtag = ctx->rng();

#if 0
                if (ctx->debug)
                    log("%s -> %s: %.3f (%.3f)\n",
                        ctx->getWireName(qw.wire).c_str(ctx),
                        ctx->getWireName(next_wire).c_str(ctx),
                        ctx->getDelayNS(next_score),
                        ctx->getDelayNS(next_delay));
#endif

                visited[next_qw.wire] = next_qw;
                queue.push(next_qw);

                if (next_wire == dst_wire) {
                    if (maxVisitCnt == INT_MAX)
                        maxVisitCnt = 2*visitCnt;
                    best_score = next_score - next_bonus;
                }
            }
        }

        if (ctx->debug)
            log("  total number of visited nodes: %d\n", visitCnt);

        if (visited.count(dst_wire) == 0) {
            if (ctx->debug)
                log("  no route found for this arc\n");
            return false;
        }

        WireId cursor = dst_wire;
        while (1) {
            if (ctx->debug)
                log("  node %s\n", ctx->getWireName(cursor).c_str(ctx));

            if (!ctx->checkWireAvail(cursor)) {
                NetInfo *ripupWireNet = ctx->getConflictingWireNet(cursor);
                NPNR_ASSERT(ripupWireNet != nullptr);

                if (ripupWireNet != net_info)
                    ripup_wire(cursor);
            }

            auto pip = visited[cursor].pip;

            if (pip == PipId()) {
                NPNR_ASSERT(cursor == src_wire);
            } else {
                if (!ctx->checkPipAvail(pip)) {
                    NetInfo *ripupPipNet = ctx->getConflictingPipNet(pip);
                    NPNR_ASSERT(ripupPipNet != nullptr);

                    if (ripupPipNet != net_info)
                        ripup_pip(pip);
                }
            }

            if (ctx->checkWireAvail(cursor)) {
                if (pip == PipId())
                    ctx->bindWire(cursor, net_info, STRENGTH_WEAK);
                else if (ctx->checkPipAvail(pip))
                    ctx->bindPip(pip, net_info, STRENGTH_WEAK);
            }

            wire_to_arc[cursor].insert(arc);

            if (pip == PipId())
                break;

            cursor = ctx->getPipSrcWire(pip);
        }

        if (ripup_flag)
            arcs_with_ripup++;
        else
            arcs_without_ripup++;

        return true;
    }
};

} // namespace

NEXTPNR_NAMESPACE_BEGIN

Router1Cfg::Router1Cfg(Context *ctx) : Settings(ctx)
{
    maxIterCnt = get<int>("router1/maxIterCnt", 200);
    cleanupReroute = get<bool>("router1/cleanupReroute", true);
    fullCleanupReroute = get<bool>("router1/fullCleanupReroute", true);
    useEstimate = get<bool>("router1/useEstimate", true);

    wireRipupPenalty = ctx->getRipupDelayPenalty();
    pipRipupPenalty = ctx->getRipupDelayPenalty();

    wireReuseBonus = wireRipupPenalty/8;
    pipReuseBonus = pipRipupPenalty/8;

    estimatePrecision = 100 * ctx->getRipupDelayPenalty();
}

bool router1(Context *ctx, const Router1Cfg &cfg)
{
    try {
        log_break();
        log_info("Routing..\n");
        ctx->lock();

        log_info("Setting up routing queue.\n");

        Router1 router(ctx, cfg);
        router.setup();

        log_info("Routing %d arcs.\n", int(router.arc_queue.size()));

        int iter_cnt = 0;
        int last_arcs_with_ripup = 0;
        int last_arcs_without_ripup = 0;

        log_info("           |   (re-)routed arcs  |   delta    | remaining\n");
        log_info("   IterCnt |  w/ripup   wo/ripup |  w/r  wo/r |      arcs\n");

        while (!router.arc_queue.empty()) {
            if (++iter_cnt % 1000 == 0) {
                log_info("%10d | %8d %10d | %4d %5d | %9d\n",
                        iter_cnt, router.arcs_with_ripup, router.arcs_without_ripup,
                        router.arcs_with_ripup - last_arcs_with_ripup,
                        router.arcs_without_ripup - last_arcs_without_ripup, int(router.arc_queue.size()));
                last_arcs_with_ripup = router.arcs_with_ripup;
                last_arcs_without_ripup = router.arcs_without_ripup;
            }

            arc_key arc = router.arc_queue_pop();

            if (!router.route_arc(arc, true)) {
                log_warning("Failed to find a route for arc %d of net %s.\n",
                        arc.user_idx, arc.net_info->name.c_str(ctx));
#ifndef NDEBUG
                ctx->check();
#endif
                ctx->unlock();
                return false;
            }
        }

        log_info("%10d | %8d %10d | %4d %5d | %9d\n",
                iter_cnt, router.arcs_with_ripup, router.arcs_without_ripup,
                router.arcs_with_ripup - last_arcs_with_ripup,
                router.arcs_without_ripup - last_arcs_without_ripup, int(router.arc_queue.size()));

        log_info("Routing complete.\n");

        log_info("Checksum: 0x%08x\n", ctx->checksum());
#ifndef NDEBUG
        ctx->check();
#endif
        timing_analysis(ctx, true /* slack_histogram */, true /* print_path */);
        ctx->unlock();
        return true;
    } catch (log_execution_error_exception) {
#ifndef NDEBUG
        ctx->check();
#endif
        ctx->unlock();
        return false;
    }
}

bool Context::getActualRouteDelay(WireId src_wire, WireId dst_wire, delay_t *delay,
                                  std::unordered_map<WireId, PipId> *route, bool useEstimate)
{
    // FIXME
    return false;
}

NEXTPNR_NAMESPACE_END<|MERGE_RESOLUTION|>--- conflicted
+++ resolved
@@ -67,11 +67,7 @@
     WireId wire;
     PipId pip;
 
-<<<<<<< HEAD
-    delay_t delay = 0, penalty = 0, togo = 0;
-=======
     delay_t delay = 0, penalty = 0, bonus = 0, togo = 0;
->>>>>>> c780ce58
     int randtag = 0;
 
     struct Greater
@@ -80,13 +76,10 @@
         {
             delay_t l = lhs.delay + lhs.penalty + lhs.togo;
             delay_t r = rhs.delay + rhs.penalty + rhs.togo;
-<<<<<<< HEAD
-=======
             NPNR_ASSERT(l >= 0);
             NPNR_ASSERT(r >= 0);
             l -= lhs.bonus;
             r -= rhs.bonus;
->>>>>>> c780ce58
             return l == r ? lhs.randtag > rhs.randtag : l > r;
         }
     };
@@ -102,69 +95,6 @@
     std::unordered_set<arc_key, arc_key::Hash> queued_arcs;
 
     std::unordered_map<WireId, QueuedWire> visited;
-<<<<<<< HEAD
-    int visitCnt = 0, revisitCnt = 0, overtimeRevisitCnt = 0;
-    bool routedOkay = false;
-    delay_t maxDelay = 0.0;
-    WireId failedDest;
-
-    void route(const std::unordered_map<WireId, delay_t> &src_wires, WireId dst_wire, delay_t max_delay)
-    {
-        std::priority_queue<QueuedWire, std::vector<QueuedWire>, QueuedWire::Greater> queue;
-
-        visited.clear();
-
-        for (auto &it : src_wires) {
-            QueuedWire qw;
-            qw.wire = it.first;
-            qw.pip = PipId();
-            qw.delay = it.second;
-            qw.penalty = -(it.second / 16);
-            if (cfg.useEstimate)
-                qw.togo = ctx->estimateDelay(qw.wire, dst_wire);
-            qw.randtag = ctx->rng();
-
-            queue.push(qw);
-            visited[qw.wire] = qw;
-        }
-
-        int thisVisitCnt = 0;
-        int thisVisitCntLimit = 0;
-
-        while (!queue.empty() && (thisVisitCntLimit == 0 || thisVisitCnt < thisVisitCntLimit)) {
-            QueuedWire qw = queue.top();
-            queue.pop();
-
-            if (thisVisitCntLimit == 0 && visited.count(dst_wire))
-                thisVisitCntLimit = (thisVisitCnt * 3) / 2;
-
-            for (auto pip : ctx->getPipsDownhill(qw.wire)) {
-                delay_t next_delay = qw.delay + ctx->getPipDelay(pip).maxDelay();
-                delay_t next_penalty = qw.penalty;
-                WireId next_wire = ctx->getPipDstWire(pip);
-                bool foundRipupNet = false;
-                thisVisitCnt++;
-
-                next_delay += ctx->getWireDelay(next_wire).maxDelay();
-
-                if (max_delay > 0 && next_delay > max_delay)
-                    continue;
-
-                if (!ctx->checkWireAvail(next_wire)) {
-                    if (!ripup)
-                        continue;
-                    NetInfo *ripupWireNet = ctx->getConflictingWireNet(next_wire);
-                    if (ripupWireNet == nullptr || ripupWireNet->name == net_name)
-                        continue;
-
-                    auto it1 = scores.wireScores.find(next_wire);
-                    if (it1 != scores.wireScores.end())
-                        next_penalty += (it1->second * ripup_penalty) / 8;
-
-                    auto it2 = scores.netWireScores.find(std::make_pair(ripupWireNet->name, next_wire));
-                    if (it2 != scores.netWireScores.end())
-                        next_penalty += it2->second * ripup_penalty;
-=======
     std::priority_queue<QueuedWire, std::vector<QueuedWire>, QueuedWire::Greater> queue;
 
     std::unordered_map<WireId, int> wireScores;
@@ -173,64 +103,20 @@
     int arcs_with_ripup = 0;
     int arcs_without_ripup = 0;
     bool ripup_flag;
->>>>>>> c780ce58
 
     Router1(Context *ctx, const Router1Cfg &cfg) : ctx(ctx), cfg(cfg) { }
 
-<<<<<<< HEAD
-                    auto it1 = scores.pipScores.find(pip);
-                    if (it1 != scores.pipScores.end())
-                        next_penalty += (it1->second * ripup_penalty) / 8;
-
-                    auto it2 = scores.netPipScores.find(std::make_pair(ripupPipNet->name, pip));
-                    if (it2 != scores.netPipScores.end())
-                        next_penalty += it2->second * ripup_penalty;
-=======
     void arc_queue_insert(const arc_key &arc, WireId src_wire, WireId dst_wire)
     {
         if (queued_arcs.count(arc))
             return;
 
         delay_t pri = ctx->estimateDelay(src_wire, dst_wire) - arc.net_info->users[arc.user_idx].budget;
->>>>>>> c780ce58
 
         arc_entry entry;
         entry.arc = arc;
         entry.pri = pri;
 
-<<<<<<< HEAD
-                if (foundRipupNet)
-                    next_penalty += ripup_penalty;
-
-                NPNR_ASSERT(next_delay >= 0);
-                NPNR_ASSERT(next_delay + next_penalty >= 0);
-
-                auto it = visited.find(next_wire);
-                if (it != visited.end()) {
-                    if (it->second.delay + it->second.penalty <= next_delay + next_penalty + ctx->getDelayEpsilon())
-                        continue;
-#if 0 // FIXME
-                    if (ctx->debug)
-                        log("Found better route to %s. Old vs new delay estimate: %.3f %.3f\n",
-                            ctx->getWireName(next_wire).c_str(),
-                            ctx->getDelayNS(visited.at(next_wire).delay),
-                            ctx->getDelayNS(next_delay));
-#endif
-                    if (thisVisitCntLimit == 0)
-                        revisitCnt++;
-                    else
-                        overtimeRevisitCnt++;
-                }
-
-                QueuedWire next_qw;
-                next_qw.wire = next_wire;
-                next_qw.pip = pip;
-                next_qw.delay = next_delay;
-                next_qw.penalty = next_penalty;
-                if (cfg.useEstimate)
-                    next_qw.togo = ctx->estimateDelay(next_wire, dst_wire);
-                next_qw.randtag = ctx->rng();
-=======
         arc_queue.push(entry);
         queued_arcs.insert(arc);
     }
@@ -245,7 +131,6 @@
 
         arc_queue_insert(arc, src_wire, dst_wire);
     }
->>>>>>> c780ce58
 
     void ripup_net(NetInfo *net)
     {
@@ -265,20 +150,8 @@
 
     void ripup_wire(WireId wire)
     {
-<<<<<<< HEAD
-        std::unordered_map<WireId, delay_t> src_wires;
-        src_wires[src_wire] = ctx->getWireDelay(src_wire).maxDelay();
-        route(src_wires, dst_wire, 0);
-        routedOkay = visited.count(dst_wire);
-
-        if (ctx->debug) {
-            log("Route (from destination to source):\n");
-
-            WireId cursor = dst_wire;
-=======
         if (ctx->debug)
             log("    ripup wire %s\n", ctx->getWireName(wire).c_str(ctx));
->>>>>>> c780ce58
 
         wireScores[wire]++;
 
@@ -383,53 +256,6 @@
         }
     }
 
-<<<<<<< HEAD
-        for (auto user_idx_it : users_array) {
-            int user_idx = user_idx_it.second;
-
-            if (ctx->debug)
-                log("  Route to: %s.%s.\n", net_info->users[user_idx].cell->name.c_str(ctx),
-                    net_info->users[user_idx].port.c_str(ctx));
-
-            auto dst_wire = ctx->getNetinfoSinkWire(net_info, net_info->users[user_idx]);
-
-            if (dst_wire == WireId())
-                log_error("No wire found for port %s on destination cell %s.\n",
-                          net_info->users[user_idx].port.c_str(ctx), net_info->users[user_idx].cell->name.c_str(ctx));
-
-            if (ctx->debug) {
-                log("    Destination wire: %s\n", ctx->getWireName(dst_wire).c_str(ctx));
-                log("    Path delay estimate: %.2f\n", ctx->getDelayNS(ctx->estimateDelay(src_wire, dst_wire)));
-            }
-
-            delay_t max_delay = 3 * ctx->estimateDelay(src_wire, dst_wire);
-            route(src_wires, dst_wire, max_delay);
-
-            if (visited.count(dst_wire) == 0) {
-                if (ctx->debug)
-                    log("Failed to route %s -> %s.\n", ctx->getWireName(src_wire).c_str(ctx),
-                        ctx->getWireName(dst_wire).c_str(ctx));
-                else if (ripup)
-                    log_info("Failed to route %s -> %s.\n", ctx->getWireName(src_wire).c_str(ctx),
-                             ctx->getWireName(dst_wire).c_str(ctx));
-                ripup_net(ctx, net_name);
-                failedDest = dst_wire;
-                return;
-            }
-
-            if (ctx->debug)
-                log("    Final path delay: %.3f\n", ctx->getDelayNS(visited[dst_wire].delay));
-            maxDelay = fmaxf(maxDelay, visited[dst_wire].delay);
-
-            if (ctx->debug)
-                log("    Route (from destination to source):\n");
-
-            WireId cursor = dst_wire;
-
-            while (1) {
-                if (ctx->debug)
-                    log("    %8.3f %s\n", ctx->getDelayNS(visited[cursor].delay), ctx->getWireName(cursor).c_str(ctx));
-=======
     arc_key arc_queue_pop()
     {
         arc_entry entry = arc_queue.top();
@@ -437,7 +263,6 @@
         queued_arcs.erase(entry.arc);
         return entry.arc;
     }
->>>>>>> c780ce58
 
     bool route_arc(const arc_key &arc, bool ripup)
     {
