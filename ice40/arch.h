/*
 *  nextpnr -- Next Generation Place and Route
 *
 *  Copyright (C) 2018  Clifford Wolf <clifford@symbioticeda.com>
 *  Copyright (C) 2018  Serge Bazanski  <q3k@symbioticeda.com>
 *
 *  Permission to use, copy, modify, and/or distribute this software for any
 *  purpose with or without fee is hereby granted, provided that the above
 *  copyright notice and this permission notice appear in all copies.
 *
 *  THE SOFTWARE IS PROVIDED "AS IS" AND THE AUTHOR DISCLAIMS ALL WARRANTIES
 *  WITH REGARD TO THIS SOFTWARE INCLUDING ALL IMPLIED WARRANTIES OF
 *  MERCHANTABILITY AND FITNESS. IN NO EVENT SHALL THE AUTHOR BE LIABLE FOR
 *  ANY SPECIAL, DIRECT, INDIRECT, OR CONSEQUENTIAL DAMAGES OR ANY DAMAGES
 *  WHATSOEVER RESULTING FROM LOSS OF USE, DATA OR PROFITS, WHETHER IN AN
 *  ACTION OF CONTRACT, NEGLIGENCE OR OTHER TORTIOUS ACTION, ARISING OUT OF
 *  OR IN CONNECTION WITH THE USE OR PERFORMANCE OF THIS SOFTWARE.
 *
 */

#ifndef NEXTPNR_H
#error Include "arch.h" via "nextpnr.h" only.
#endif

#include <boost/thread/shared_lock_guard.hpp>
#include <boost/thread/shared_mutex.hpp>

NEXTPNR_NAMESPACE_BEGIN

/**** Everything in this section must be kept in sync with chipdb.py ****/

template <typename T> struct RelPtr
{
    int32_t offset;

    // void set(const T *ptr) {
    //     offset = reinterpret_cast<const char*>(ptr) -
    //              reinterpret_cast<const char*>(this);
    // }

    const T *get() const { return reinterpret_cast<const T *>(reinterpret_cast<const char *>(this) + offset); }

    const T &operator[](size_t index) const { return get()[index]; }

    const T &operator*() const { return *(get()); }

    const T *operator->() const { return get(); }
};

NPNR_PACKED_STRUCT(struct BelWirePOD {
    int32_t wire_index;
    PortPin port;
});

NPNR_PACKED_STRUCT(struct BelInfoPOD {
    RelPtr<char> name;
    BelType type;
    int32_t num_bel_wires;
    RelPtr<BelWirePOD> bel_wires;
    int8_t x, y, z;
    int8_t padding_0;
});

NPNR_PACKED_STRUCT(struct BelPortPOD {
    int32_t bel_index;
    PortPin port;
});

NPNR_PACKED_STRUCT(struct PipInfoPOD {
    int32_t src, dst;
    int32_t delay;
    int8_t x, y;
    int16_t switch_mask;
    int32_t switch_index;
});

NPNR_PACKED_STRUCT(struct WireSegmentPOD {
    int8_t x, y;
    int16_t index;
});

NPNR_PACKED_STRUCT(struct WireInfoPOD {
    RelPtr<char> name;
    int32_t num_uphill, num_downhill;
    RelPtr<int32_t> pips_uphill, pips_downhill;

    int32_t num_bels_downhill;
    BelPortPOD bel_uphill;
    RelPtr<BelPortPOD> bels_downhill;

    int32_t num_segments;
    RelPtr<WireSegmentPOD> segments;

    int8_t x, y;
    WireType type;
    int8_t padding_0;
});

NPNR_PACKED_STRUCT(struct PackagePinPOD {
    RelPtr<char> name;
    int32_t bel_index;
});

NPNR_PACKED_STRUCT(struct PackageInfoPOD {
    RelPtr<char> name;
    int32_t num_pins;
    RelPtr<PackagePinPOD> pins;
});

enum TileType : uint32_t
{
    TILE_NONE = 0,
    TILE_LOGIC = 1,
    TILE_IO = 2,
    TILE_RAMB = 3,
    TILE_RAMT = 4,
    TILE_DSP0 = 5,
    TILE_DSP1 = 6,
    TILE_DSP2 = 7,
    TILE_DSP3 = 8,
    TILE_IPCON = 9
};

NPNR_PACKED_STRUCT(struct ConfigBitPOD { int8_t row, col; });

NPNR_PACKED_STRUCT(struct ConfigEntryPOD {
    RelPtr<char> name;
    int32_t num_bits;
    RelPtr<ConfigBitPOD> bits;
});

NPNR_PACKED_STRUCT(struct TileInfoPOD {
    int8_t cols, rows;
    int16_t num_config_entries;
    RelPtr<ConfigEntryPOD> entries;
});

static const int max_switch_bits = 5;

NPNR_PACKED_STRUCT(struct SwitchInfoPOD {
    int32_t num_bits;
    int8_t x, y;
    ConfigBitPOD cbits[max_switch_bits];
});

NPNR_PACKED_STRUCT(struct IerenInfoPOD {
    int8_t iox, ioy, ioz;
    int8_t ierx, iery, ierz;
});

NPNR_PACKED_STRUCT(struct BitstreamInfoPOD {
    int32_t num_switches, num_ierens;
    RelPtr<TileInfoPOD> tiles_nonrouting;
    RelPtr<SwitchInfoPOD> switches;
    RelPtr<IerenInfoPOD> ierens;
});

NPNR_PACKED_STRUCT(struct ChipInfoPOD {
    int32_t width, height;
    int32_t num_bels, num_wires, num_pips;
    int32_t num_switches, num_packages;
    RelPtr<BelInfoPOD> bel_data;
    RelPtr<WireInfoPOD> wire_data;
    RelPtr<PipInfoPOD> pip_data;
    RelPtr<TileType> tile_grid;
    RelPtr<BitstreamInfoPOD> bits_info;
    RelPtr<PackageInfoPOD> packages_data;
});

#if defined(_MSC_VER)
extern const char *chipdb_blob_384;
extern const char *chipdb_blob_1k;
extern const char *chipdb_blob_5k;
extern const char *chipdb_blob_8k;
#else
extern const char chipdb_blob_384[];
extern const char chipdb_blob_1k[];
extern const char chipdb_blob_5k[];
extern const char chipdb_blob_8k[];
#endif

/************************ End of chipdb section. ************************/

struct BelIterator
{
    int cursor;

    BelIterator operator++()
    {
        cursor++;
        return *this;
    }
    BelIterator operator++(int)
    {
        BelIterator prior(*this);
        cursor++;
        return prior;
    }

    bool operator!=(const BelIterator &other) const { return cursor != other.cursor; }

    bool operator==(const BelIterator &other) const { return cursor == other.cursor; }

    BelId operator*() const
    {
        BelId ret;
        ret.index = cursor;
        return ret;
    }
};

struct BelRange
{
    BelIterator b, e;
    BelIterator begin() const { return b; }
    BelIterator end() const { return e; }
};

// -----------------------------------------------------------------------

struct BelPinIterator
{
    const BelPortPOD *ptr = nullptr;

    void operator++() { ptr++; }
    bool operator!=(const BelPinIterator &other) const { return ptr != other.ptr; }

    BelPin operator*() const
    {
        BelPin ret;
        ret.bel.index = ptr->bel_index;
        ret.pin = ptr->port;
        return ret;
    }
};

struct BelPinRange
{
    BelPinIterator b, e;
    BelPinIterator begin() const { return b; }
    BelPinIterator end() const { return e; }
};

// -----------------------------------------------------------------------

struct WireIterator
{
    int cursor = -1;

    void operator++() { cursor++; }
    bool operator!=(const WireIterator &other) const { return cursor != other.cursor; }

    WireId operator*() const
    {
        WireId ret;
        ret.index = cursor;
        return ret;
    }
};

struct WireRange
{
    WireIterator b, e;
    WireIterator begin() const { return b; }
    WireIterator end() const { return e; }
};

// -----------------------------------------------------------------------

struct AllPipIterator
{
    int cursor = -1;

    void operator++() { cursor++; }
    bool operator!=(const AllPipIterator &other) const { return cursor != other.cursor; }

    PipId operator*() const
    {
        PipId ret;
        ret.index = cursor;
        return ret;
    }
};

struct AllPipRange
{
    AllPipIterator b, e;
    AllPipIterator begin() const { return b; }
    AllPipIterator end() const { return e; }
};

// -----------------------------------------------------------------------

struct PipIterator
{
    const int *cursor = nullptr;

    void operator++() { cursor++; }
    bool operator!=(const PipIterator &other) const { return cursor != other.cursor; }

    PipId operator*() const
    {
        PipId ret;
        ret.index = *cursor;
        return ret;
    }
};

struct PipRange
{
    PipIterator b, e;
    PipIterator begin() const { return b; }
    PipIterator end() const { return e; }
};

struct ArchArgs
{
    enum ArchArgsTypes
    {
        NONE,
        LP384,
        LP1K,
        LP8K,
        HX1K,
        HX8K,
        UP5K
    } type = NONE;
    std::string package;
};

class ArchRWProxyMethods;
class ArchRProxyMethods;
class ArchRWProxy;
class ArchRProxy;

class Arch : public BaseCtx
{
    friend class ArchRWProxyMethods;
    friend class ArchRProxyMethods;
    friend class ArchRWProxy;
    friend class ArchRProxy;
private:
    // All of the following...
    std::vector<IdString> bel_to_cell;
    std::vector<IdString> wire_to_net;
    std::vector<IdString> pip_to_net;
    std::vector<IdString> switches_locked;
    mutable std::unordered_map<IdString, int> bel_by_name;
    mutable std::unordered_map<IdString, int> wire_by_name;
    mutable std::unordered_map<IdString, int> pip_by_name;

    // ... are guarded by the following lock:
    mutable boost::shared_mutex mtx_;

public:
    const ChipInfoPOD *chip_info;
    const PackageInfoPOD *package_info;

    ArchArgs args;
    Arch(ArchArgs args);

    ArchRWProxy rwproxy(void);
    ArchRProxy rproxy(void) const;

    std::string getChipName();

    IdString archId() const { return id("ice40"); }
    IdString archArgsToId(ArchArgs args) const;

    IdString belTypeToId(BelType type) const;
    BelType belTypeFromId(IdString id) const;

    IdString portPinToId(PortPin type) const;
    PortPin portPinFromId(IdString id) const;

    // -------------------------------------------------

    /// Wrappers around getting a r(w)proxy and calling a single method.
    // Deprecated: please acquire a proxy yourself and call the methods
    // you want on it.
    void unbindWire(WireId wire);
    void unbindPip(PipId pip);
    void unbindBel(BelId bel);
    void bindWire(WireId wire, IdString net, PlaceStrength strength);
    void bindPip(PipId pip, IdString net, PlaceStrength strength);
    void bindBel(BelId bel, IdString cell, PlaceStrength strength);
    bool checkWireAvail(WireId wire) const;
    bool checkPipAvail(PipId pip) const;
    bool checkBelAvail(BelId bel) const;
    WireId getWireByName(IdString name) const;
    WireId getWireBelPin(BelId bel, PortPin pin) const;
    PipId getPipByName(IdString name) const;
    IdString getConflictingWireNet(WireId wire) const;
    IdString getConflictingPipNet(PipId pip) const;
    IdString getConflictingBelCell(BelId bel) const;
    IdString getBoundWireNet(WireId wire) const;
    IdString getBoundPipNet(PipId pip) const;
    IdString getBoundBelCell(BelId bel) const;
    BelId getBelByName(IdString name) const;
 
    // -------------------------------------------------

    /// Methods to get chip info - don't need to use a wrapper, as these are
    /// static per lifetime of object.

    IdString getBelName(BelId bel) const
    {
        NPNR_ASSERT(bel != BelId());
        return id(chip_info->bel_data[bel.index].name.get());
    }

<<<<<<< HEAD
    uint32_t getBelChecksum(BelId bel) const
=======
    uint32_t getBelChecksum(BelId bel) const { return bel.index; }

    void bindBel(BelId bel, IdString cell, PlaceStrength strength)
    {
        NPNR_ASSERT(bel != BelId());
        NPNR_ASSERT(bel_to_cell[bel.index] == IdString());
        bel_to_cell[bel.index] = cell;
        cells[cell]->bel = bel;
        cells[cell]->belStrength = strength;
        refreshUiBel(bel);
    }

    void unbindBel(BelId bel)
    {
        NPNR_ASSERT(bel != BelId());
        NPNR_ASSERT(bel_to_cell[bel.index] != IdString());
        cells[bel_to_cell[bel.index]]->bel = BelId();
        cells[bel_to_cell[bel.index]]->belStrength = STRENGTH_NONE;
        bel_to_cell[bel.index] = IdString();
        refreshUiBel(bel);
    }

    bool checkBelAvail(BelId bel) const
    {
        NPNR_ASSERT(bel != BelId());
        return bel_to_cell[bel.index] == IdString();
    }

    IdString getBoundBelCell(BelId bel) const
>>>>>>> 07ff5ad8
    {
        return bel.index;
    }

    BelRange getBels() const
    {
        BelRange range;
        range.b.cursor = 0;
        range.e.cursor = chip_info->num_bels;
        return range;
    }

    BelRange getBelsByType(BelType type) const
    {
        BelRange range;
// FIXME
#if 0
        if (type == "TYPE_A") {
            range.b.cursor = bels_type_a_begin;
            range.e.cursor = bels_type_a_end;
        }
        ...
#endif
        return range;
    }

    BelRange getBelsAtSameTile(BelId bel) const;

    BelType getBelType(BelId bel) const
    {
        NPNR_ASSERT(bel != BelId());
        return chip_info->bel_data[bel.index].type;
    }


    BelPin getBelPinUphill(WireId wire) const
    {
        BelPin ret;
        NPNR_ASSERT(wire != WireId());

        if (chip_info->wire_data[wire.index].bel_uphill.bel_index >= 0) {
            ret.bel.index = chip_info->wire_data[wire.index].bel_uphill.bel_index;
            ret.pin = chip_info->wire_data[wire.index].bel_uphill.port;
        }

        return ret;
    }

    BelPinRange getBelPinsDownhill(WireId wire) const
    {
        BelPinRange range;
        NPNR_ASSERT(wire != WireId());
        range.b.ptr = chip_info->wire_data[wire.index].bels_downhill.get();
        range.e.ptr = range.b.ptr + chip_info->wire_data[wire.index].num_bels_downhill;
        return range;
    }

    // -------------------------------------------------

    IdString getWireName(WireId wire) const
    {
        NPNR_ASSERT(wire != WireId());
        return id(chip_info->wire_data[wire.index].name.get());
    }

    uint32_t getWireChecksum(WireId wire) const { return wire.index; }

<<<<<<< HEAD
=======
    void bindWire(WireId wire, IdString net, PlaceStrength strength)
    {
        NPNR_ASSERT(wire != WireId());
        NPNR_ASSERT(wire_to_net[wire.index] == IdString());
        wire_to_net[wire.index] = net;
        nets[net]->wires[wire].pip = PipId();
        nets[net]->wires[wire].strength = strength;
        refreshUiWire(wire);
    }

    void unbindWire(WireId wire)
    {
        NPNR_ASSERT(wire != WireId());
        NPNR_ASSERT(wire_to_net[wire.index] != IdString());

        auto &net_wires = nets[wire_to_net[wire.index]]->wires;
        auto it = net_wires.find(wire);
        NPNR_ASSERT(it != net_wires.end());

        auto pip = it->second.pip;
        if (pip != PipId()) {
            pip_to_net[pip.index] = IdString();
            switches_locked[chip_info->pip_data[pip.index].switch_index] = IdString();
            refreshUiPip(pip);
        }

        net_wires.erase(it);
        wire_to_net[wire.index] = IdString();
        refreshUiWire(wire);
    }

    bool checkWireAvail(WireId wire) const
    {
        NPNR_ASSERT(wire != WireId());
        return wire_to_net[wire.index] == IdString();
    }

    IdString getBoundWireNet(WireId wire) const
    {
        NPNR_ASSERT(wire != WireId());
        return wire_to_net[wire.index];
    }

    IdString getConflictingWireNet(WireId wire) const
    {
        NPNR_ASSERT(wire != WireId());
        return wire_to_net[wire.index];
    }
>>>>>>> 07ff5ad8

    WireRange getWires() const
    {
        WireRange range;
        range.b.cursor = 0;
        range.e.cursor = chip_info->num_wires;
        return range;
    }

    // -------------------------------------------------

    IdString getPipName(PipId pip) const;

    uint32_t getPipChecksum(PipId pip) const { return pip.index; }

<<<<<<< HEAD
=======
    void bindPip(PipId pip, IdString net, PlaceStrength strength)
    {
        NPNR_ASSERT(pip != PipId());
        NPNR_ASSERT(pip_to_net[pip.index] == IdString());
        NPNR_ASSERT(switches_locked[chip_info->pip_data[pip.index].switch_index] == IdString());

        pip_to_net[pip.index] = net;
        switches_locked[chip_info->pip_data[pip.index].switch_index] = net;

        WireId dst;
        dst.index = chip_info->pip_data[pip.index].dst;
        NPNR_ASSERT(wire_to_net[dst.index] == IdString());
        wire_to_net[dst.index] = net;
        nets[net]->wires[dst].pip = pip;
        nets[net]->wires[dst].strength = strength;

        refreshUiPip(pip);
        refreshUiWire(dst);
    }

    void unbindPip(PipId pip)
    {
        NPNR_ASSERT(pip != PipId());
        NPNR_ASSERT(pip_to_net[pip.index] != IdString());
        NPNR_ASSERT(switches_locked[chip_info->pip_data[pip.index].switch_index] != IdString());

        WireId dst;
        dst.index = chip_info->pip_data[pip.index].dst;
        NPNR_ASSERT(wire_to_net[dst.index] != IdString());
        wire_to_net[dst.index] = IdString();
        nets[pip_to_net[pip.index]]->wires.erase(dst);

        pip_to_net[pip.index] = IdString();
        switches_locked[chip_info->pip_data[pip.index].switch_index] = IdString();

        refreshUiPip(pip);
        refreshUiWire(dst);
    }

    bool checkPipAvail(PipId pip) const
    {
        NPNR_ASSERT(pip != PipId());
        return switches_locked[chip_info->pip_data[pip.index].switch_index] == IdString();
    }

    IdString getBoundPipNet(PipId pip) const
    {
        NPNR_ASSERT(pip != PipId());
        return pip_to_net[pip.index];
    }

    IdString getConflictingPipNet(PipId pip) const
    {
        NPNR_ASSERT(pip != PipId());
        return switches_locked[chip_info->pip_data[pip.index].switch_index];
    }

>>>>>>> 07ff5ad8
    AllPipRange getPips() const
    {
        AllPipRange range;
        range.b.cursor = 0;
        range.e.cursor = chip_info->num_pips;
        return range;
    }

    WireId getPipSrcWire(PipId pip) const
    {
        WireId wire;
        NPNR_ASSERT(pip != PipId());
        wire.index = chip_info->pip_data[pip.index].src;
        return wire;
    }

    WireId getPipDstWire(PipId pip) const
    {
        WireId wire;
        NPNR_ASSERT(pip != PipId());
        wire.index = chip_info->pip_data[pip.index].dst;
        return wire;
    }

    DelayInfo getPipDelay(PipId pip) const
    {
        DelayInfo delay;
        NPNR_ASSERT(pip != PipId());
        delay.delay = chip_info->pip_data[pip.index].delay;
        return delay;
    }

    PipRange getPipsDownhill(WireId wire) const
    {
        PipRange range;
        NPNR_ASSERT(wire != WireId());
        range.b.cursor = chip_info->wire_data[wire.index].pips_downhill.get();
        range.e.cursor = range.b.cursor + chip_info->wire_data[wire.index].num_downhill;
        return range;
    }

    PipRange getPipsUphill(WireId wire) const
    {
        PipRange range;
        NPNR_ASSERT(wire != WireId());
        range.b.cursor = chip_info->wire_data[wire.index].pips_uphill.get();
        range.e.cursor = range.b.cursor + chip_info->wire_data[wire.index].num_uphill;
        return range;
    }

    PipRange getWireAliases(WireId wire) const
    {
        PipRange range;
        NPNR_ASSERT(wire != WireId());
        range.b.cursor = nullptr;
        range.e.cursor = nullptr;
        return range;
    }

    BelId getPackagePinBel(const std::string &pin) const;
    std::string getBelPackagePin(BelId bel) const;

    // -------------------------------------------------

    GroupId getGroupByName(IdString name) const;
    IdString getGroupName(GroupId group) const;
    std::vector<GroupId> getGroups() const;
    std::vector<BelId> getGroupBels(GroupId group) const;
    std::vector<WireId> getGroupWires(GroupId group) const;
    std::vector<PipId> getGroupPips(GroupId group) const;
    std::vector<GroupId> getGroupGroups(GroupId group) const;

    // -------------------------------------------------

    void estimatePosition(BelId bel, int &x, int &y, bool &gb) const;
    delay_t estimateDelay(WireId src, WireId dst) const;
    delay_t getDelayEpsilon() const { return 20; }
    delay_t getRipupDelayPenalty() const { return 200; }
    float getDelayNS(delay_t v) const { return v * 0.001; }
    uint32_t getDelayChecksum(delay_t v) const { return v; }

    // -------------------------------------------------

    bool pack();
    bool place();
    bool route();

    // -------------------------------------------------

    std::vector<GraphicElement> getDecalGraphics(DecalId decal) const;

    DecalXY getFrameDecal() const;
    DecalXY getBelDecal(BelId bel) const;
    DecalXY getWireDecal(WireId wire) const;
    DecalXY getPipDecal(PipId pip) const;
    DecalXY getGroupDecal(GroupId group) const;

    // -------------------------------------------------

    // Get the delay through a cell from one port to another, returning false
    // if no path exists
    bool getCellDelay(const CellInfo *cell, IdString fromPort, IdString toPort, delay_t &delay) const;
    // Get the associated clock to a port, or empty if the port is combinational
    IdString getPortClock(const CellInfo *cell, IdString port) const;
    // Return true if a port is a clock
    bool isClockPort(const CellInfo *cell, IdString port) const;
    // Return true if a port is a net
    bool isGlobalNet(const NetInfo *net) const;

    // -------------------------------------------------

    IdString id_glb_buf_out;
    IdString id_icestorm_lc, id_sb_io, id_sb_gb;
    IdString id_cen, id_clk, id_sr;
    IdString id_i0, id_i1, id_i2, id_i3;
    IdString id_dff_en, id_neg_clk;
};

class ArchRProxyMethods {
    friend class ArchRProxy;
    friend class ArchRWProxy;
private:
    const Arch *parent_;
    ArchRProxyMethods(const Arch *parent) : parent_(parent) {}
    ArchRProxyMethods(ArchRProxyMethods &&other) noexcept : parent_(other.parent_) {}
    ArchRProxyMethods(const ArchRProxyMethods &other) : parent_(other.parent_) {}

public:
    ~ArchRProxyMethods() noexcept { }
    
    /// Perform placement validity checks, returning false on failure (all implemented in arch_place.cc)

    // Whether or not a given cell can be placed at a given Bel
    // This is not intended for Bel type checks, but finer-grained constraints
    // such as conflicting set/reset signals, etc
    bool isValidBelForCell(CellInfo *cell, BelId bel) const;

    // Return true whether all Bels at a given location are valid
    bool isBelLocationValid(BelId bel) const;

    // Helper function for above
    bool logicCellsCompatible(const std::vector<const CellInfo *> &cells) const;

    bool checkWireAvail(WireId wire) const;
    bool checkPipAvail(PipId pip) const;
    bool checkBelAvail(BelId bel) const;

    WireId getWireByName(IdString name) const;
    WireId getWireBelPin(BelId bel, PortPin pin) const;
    PipId getPipByName(IdString name) const;
    
    
    IdString getConflictingWireNet(WireId wire) const;
    IdString getConflictingPipNet(PipId pip) const;
    IdString getConflictingBelCell(BelId bel) const;

    IdString getBoundWireNet(WireId wire) const;
    IdString getBoundPipNet(PipId pip) const;
    IdString getBoundBelCell(BelId bel) const;

    BelId getBelByName(IdString name) const;
};

class ArchRProxy : public ArchRProxyMethods {
    friend class Arch;
    friend class ArchRWProxy;
private:
    boost::shared_mutex *lock_;
    ArchRProxy(const Arch *parent) : ArchRProxyMethods(parent), lock_(&parent->mtx_)
    {
        lock_->lock_shared();
    }

public:
    ~ArchRProxy() {
        if (lock_ != nullptr) {
            lock_->unlock_shared();
        }
    }
    ArchRProxy(ArchRProxy &&other) : ArchRProxyMethods(other), lock_(other.lock_)
    {
        other.lock_ = nullptr;
    }
};

class ArchRWProxyMethods {
    friend class ArchRWProxy;
private:
    Arch *parent_;
    ArchRWProxyMethods(Arch *parent) : parent_(parent) {}
    ArchRWProxyMethods(ArchRWProxyMethods &&other) : parent_(other.parent_) {}
    ArchRWProxyMethods(const ArchRWProxyMethods &other) : parent_(other.parent_) {}
public:
    ~ArchRWProxyMethods() {}

    void unbindWire(WireId wire);
    void unbindPip(PipId pip);
    void unbindBel(BelId bel);
    void bindWire(WireId wire, IdString net, PlaceStrength strength);
    void bindPip(PipId pip, IdString net, PlaceStrength strength);
    void bindBel(BelId bel, IdString cell, PlaceStrength strength);
    CellInfo *getCell(IdString cell);
};

class ArchRWProxy : public ArchRProxyMethods, public ArchRWProxyMethods {
    friend class Arch;
private:
    boost::shared_mutex *lock_;
    ArchRWProxy(Arch *parent) : ArchRProxyMethods(parent), ArchRWProxyMethods(parent), lock_(&parent->mtx_) {
        lock_->lock();
    }

public:
    ArchRWProxy(ArchRWProxy &&other) : ArchRProxyMethods(other), ArchRWProxyMethods(other), lock_(other.lock_)
    {
        other.lock_ = nullptr;
    }
    ~ArchRWProxy()
    {
        if (lock_ != nullptr) {
            lock_->unlock();
        }
    }
    

};

NEXTPNR_NAMESPACE_END<|MERGE_RESOLUTION|>--- conflicted
+++ resolved
@@ -409,39 +409,7 @@
         return id(chip_info->bel_data[bel.index].name.get());
     }
 
-<<<<<<< HEAD
     uint32_t getBelChecksum(BelId bel) const
-=======
-    uint32_t getBelChecksum(BelId bel) const { return bel.index; }
-
-    void bindBel(BelId bel, IdString cell, PlaceStrength strength)
-    {
-        NPNR_ASSERT(bel != BelId());
-        NPNR_ASSERT(bel_to_cell[bel.index] == IdString());
-        bel_to_cell[bel.index] = cell;
-        cells[cell]->bel = bel;
-        cells[cell]->belStrength = strength;
-        refreshUiBel(bel);
-    }
-
-    void unbindBel(BelId bel)
-    {
-        NPNR_ASSERT(bel != BelId());
-        NPNR_ASSERT(bel_to_cell[bel.index] != IdString());
-        cells[bel_to_cell[bel.index]]->bel = BelId();
-        cells[bel_to_cell[bel.index]]->belStrength = STRENGTH_NONE;
-        bel_to_cell[bel.index] = IdString();
-        refreshUiBel(bel);
-    }
-
-    bool checkBelAvail(BelId bel) const
-    {
-        NPNR_ASSERT(bel != BelId());
-        return bel_to_cell[bel.index] == IdString();
-    }
-
-    IdString getBoundBelCell(BelId bel) const
->>>>>>> 07ff5ad8
     {
         return bel.index;
     }
@@ -509,132 +477,6 @@
 
     uint32_t getWireChecksum(WireId wire) const { return wire.index; }
 
-<<<<<<< HEAD
-=======
-    void bindWire(WireId wire, IdString net, PlaceStrength strength)
-    {
-        NPNR_ASSERT(wire != WireId());
-        NPNR_ASSERT(wire_to_net[wire.index] == IdString());
-        wire_to_net[wire.index] = net;
-        nets[net]->wires[wire].pip = PipId();
-        nets[net]->wires[wire].strength = strength;
-        refreshUiWire(wire);
-    }
-
-    void unbindWire(WireId wire)
-    {
-        NPNR_ASSERT(wire != WireId());
-        NPNR_ASSERT(wire_to_net[wire.index] != IdString());
-
-        auto &net_wires = nets[wire_to_net[wire.index]]->wires;
-        auto it = net_wires.find(wire);
-        NPNR_ASSERT(it != net_wires.end());
-
-        auto pip = it->second.pip;
-        if (pip != PipId()) {
-            pip_to_net[pip.index] = IdString();
-            switches_locked[chip_info->pip_data[pip.index].switch_index] = IdString();
-            refreshUiPip(pip);
-        }
-
-        net_wires.erase(it);
-        wire_to_net[wire.index] = IdString();
-        refreshUiWire(wire);
-    }
-
-    bool checkWireAvail(WireId wire) const
-    {
-        NPNR_ASSERT(wire != WireId());
-        return wire_to_net[wire.index] == IdString();
-    }
-
-    IdString getBoundWireNet(WireId wire) const
-    {
-        NPNR_ASSERT(wire != WireId());
-        return wire_to_net[wire.index];
-    }
-
-    IdString getConflictingWireNet(WireId wire) const
-    {
-        NPNR_ASSERT(wire != WireId());
-        return wire_to_net[wire.index];
-    }
->>>>>>> 07ff5ad8
-
-    WireRange getWires() const
-    {
-        WireRange range;
-        range.b.cursor = 0;
-        range.e.cursor = chip_info->num_wires;
-        return range;
-    }
-
-    // -------------------------------------------------
-
-    IdString getPipName(PipId pip) const;
-
-    uint32_t getPipChecksum(PipId pip) const { return pip.index; }
-
-<<<<<<< HEAD
-=======
-    void bindPip(PipId pip, IdString net, PlaceStrength strength)
-    {
-        NPNR_ASSERT(pip != PipId());
-        NPNR_ASSERT(pip_to_net[pip.index] == IdString());
-        NPNR_ASSERT(switches_locked[chip_info->pip_data[pip.index].switch_index] == IdString());
-
-        pip_to_net[pip.index] = net;
-        switches_locked[chip_info->pip_data[pip.index].switch_index] = net;
-
-        WireId dst;
-        dst.index = chip_info->pip_data[pip.index].dst;
-        NPNR_ASSERT(wire_to_net[dst.index] == IdString());
-        wire_to_net[dst.index] = net;
-        nets[net]->wires[dst].pip = pip;
-        nets[net]->wires[dst].strength = strength;
-
-        refreshUiPip(pip);
-        refreshUiWire(dst);
-    }
-
-    void unbindPip(PipId pip)
-    {
-        NPNR_ASSERT(pip != PipId());
-        NPNR_ASSERT(pip_to_net[pip.index] != IdString());
-        NPNR_ASSERT(switches_locked[chip_info->pip_data[pip.index].switch_index] != IdString());
-
-        WireId dst;
-        dst.index = chip_info->pip_data[pip.index].dst;
-        NPNR_ASSERT(wire_to_net[dst.index] != IdString());
-        wire_to_net[dst.index] = IdString();
-        nets[pip_to_net[pip.index]]->wires.erase(dst);
-
-        pip_to_net[pip.index] = IdString();
-        switches_locked[chip_info->pip_data[pip.index].switch_index] = IdString();
-
-        refreshUiPip(pip);
-        refreshUiWire(dst);
-    }
-
-    bool checkPipAvail(PipId pip) const
-    {
-        NPNR_ASSERT(pip != PipId());
-        return switches_locked[chip_info->pip_data[pip.index].switch_index] == IdString();
-    }
-
-    IdString getBoundPipNet(PipId pip) const
-    {
-        NPNR_ASSERT(pip != PipId());
-        return pip_to_net[pip.index];
-    }
-
-    IdString getConflictingPipNet(PipId pip) const
-    {
-        NPNR_ASSERT(pip != PipId());
-        return switches_locked[chip_info->pip_data[pip.index].switch_index];
-    }
-
->>>>>>> 07ff5ad8
     AllPipRange getPips() const
     {
         AllPipRange range;
@@ -642,6 +484,10 @@
         range.e.cursor = chip_info->num_pips;
         return range;
     }
+    
+    IdString getPipName(PipId pip) const;
+
+    uint32_t getPipChecksum(PipId pip) const { return pip.index; }
 
     WireId getPipSrcWire(PipId pip) const
     {
@@ -693,6 +539,15 @@
         range.e.cursor = nullptr;
         return range;
     }
+
+    WireRange getWires() const
+    {
+        WireRange range;
+        range.b.cursor = 0;
+        range.e.cursor = chip_info->num_wires;
+        return range;
+    }
+
 
     BelId getPackagePinBel(const std::string &pin) const;
     std::string getBelPackagePin(BelId bel) const;
