--- conflicted
+++ resolved
@@ -631,15 +631,10 @@
     int xd = sink_loc.x - driver_loc.x, yd = sink_loc.y - driver_loc.y;
     int xscale = 120, yscale = 120, offset = 0;
 
-<<<<<<< HEAD
-    if (driver.port == id_o) offset += 330;
-    if (sink.port == id_i0 || sink.port == id_i1 || sink.port == id_i2 || sink.port == id_i3) offset += 260;
-=======
     // if (chip_info->wire_data[src.index].type == WIRE_TYPE_SP4_VERT) {
     //     yd = yd < -4 ? yd + 4 : (yd < 0 ? 0 : yd);
     //     offset = 500;
     // }
->>>>>>> 8131921e
 
     if (driver.port == id_o) offset += 330;
     if (sink.port == id_i0 || sink.port == id_i1 || sink.port == id_i2 || sink.port == id_i3) offset += 260;
